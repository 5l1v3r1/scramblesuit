--- conflicted
+++ resolved
@@ -9,10 +9,7 @@
 import base64
 import shutil
 import tempfile
-<<<<<<< HEAD
-=======
 import ticket
->>>>>>> efe7a483
 import state
 
 import message

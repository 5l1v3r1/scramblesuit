--- conflicted
+++ resolved
@@ -84,31 +84,7 @@
 		# Used by the unpack mechanism
 		self.totalLen = None
 		self.payloadLen = None
-<<<<<<< HEAD
-
-
-	def _sendCoverTraffic( self, circuit ):
-		"""Send random cover traffic using `circuit'. This is done to make DPI
-		boxes believe that we are communicating when in fact the client is busy
-		solving the puzzle."""
-
-		if self.stopCoverTraffic == True:
-			return
-
-		coverTraffic = mycrypto.weak_random(self.pktMorpher.randomSample())
-		log.debug("Sending %d bytes of cover traffic." % len(coverTraffic))
-		circuit.downstream.write(coverTraffic)
-
-		# When should we send the next chunk of bytes?
-		if random.random() > 0.3:
-			delay = self.iatMorpher.randomSample()
-		else:
-			delay = random.random() * 5
-
-		reactor.callLater(delay, self._sendCoverTraffic, circuit)
-=======
 		self.flags = None
->>>>>>> c6a5f548
 
 
 	def _deriveSecrets( self, masterKey ):
@@ -424,16 +400,10 @@
 
 		ticket, masterKey = self._getSessionTicket()
 
-<<<<<<< HEAD
-		if self._magicInData(data, self.recvMagic):
-			assert len(data) >= const.TICKET_LENGTH
-			self._receiveEncryptedTicket(data)
-=======
 		ticketMsg = message.ProtocolMessage(payload=masterKey + ticket, \
 				flags=const.FLAG_NEW_TICKET)
 		ticketMsg = ticketMsg.encryptAndHMAC(self.sendCrypter, \
 				self.sendHMAC)
->>>>>>> c6a5f548
 
 		handshakeMsg = self.__createUniformDHPK(myPK)
 
